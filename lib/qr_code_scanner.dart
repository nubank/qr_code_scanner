import 'dart:async';

import 'package:flutter/foundation.dart';
import 'package:flutter/material.dart';
import 'package:flutter/services.dart';

typedef void QRViewCreatedCallback(QRViewController controller);

class QRView extends StatefulWidget {
  const QRView({
    @required Key key,
    @required this.onQRViewCreated,
<<<<<<< HEAD
    this.overlay,
  })  : assert(key != null),
=======
  })  : assert(key != null),
        assert(onQRViewCreated != null),
>>>>>>> 3d1f6c11
        super(key: key);

  final QRViewCreatedCallback onQRViewCreated;

  final ShapeBorder overlay;

  @override
  State<StatefulWidget> createState() => _QRViewState();
}

class _QRViewState extends State<QRView> {
  @override
  Widget build(BuildContext context) {
    return Stack(
      children: [
        _getPlatformQrView(),
        widget.overlay != null
            ? Container(
                decoration: ShapeDecoration(
                  shape: widget.overlay,
                ),
              )
            : Container(),
      ],
    );
  }

  Widget _getPlatformQrView() {
    Widget _platformQrView;
    switch (defaultTargetPlatform) {
      case TargetPlatform.android:
        _platformQrView = AndroidView(
          viewType: 'net.touchcapture.qr.flutterqr/qrview',
          onPlatformViewCreated: _onPlatformViewCreated,
        );
        break;
      case TargetPlatform.iOS:
        _platformQrView = UiKitView(
          viewType: 'net.touchcapture.qr.flutterqr/qrview',
          onPlatformViewCreated: _onPlatformViewCreated,
          creationParams: _CreationParams.fromWidget(0, 0).toMap(),
          creationParamsCodec: StandardMessageCodec(),
        );
        break;
      default:
        throw UnsupportedError(
            "Trying to use the default webview implementation for $defaultTargetPlatform but there isn't a default one");
    }
    return _platformQrView;
  }

  void _onPlatformViewCreated(int id) {
    if (widget.onQRViewCreated == null) {
      return;
    }
    widget.onQRViewCreated(QRViewController._(id, widget.key));
  }
}

class _CreationParams {
  _CreationParams({this.width, this.height});

  static _CreationParams fromWidget(double width, double height) {
    return _CreationParams(
      width: width,
      height: height,
    );
  }

  final double width;
  final double height;

  Map<String, dynamic> toMap() {
    return <String, dynamic>{
      'width': width,
      'height': height,
    };
  }
}

class QRViewController {
  static const scanMethodCall = "onRecognizeQR";

  final MethodChannel _channel;

  StreamController<String> _scanUpdateController = StreamController<String>();

  Stream<String> get scannedDataStream => _scanUpdateController.stream;

<<<<<<< HEAD
  MethodChannel _channel;

  QRViewController._(int id, GlobalKey qrKey) {
    _channel = MethodChannel('net.touchcapture.qr.flutterqr/qrview_$id');
=======
  QRViewController._(int id, GlobalKey qrKey)
      : _channel = MethodChannel('net.touchcapture.qr.flutterqr/qrview_$id') {
>>>>>>> 3d1f6c11
    if (defaultTargetPlatform == TargetPlatform.iOS) {
      final RenderBox renderBox = qrKey.currentContext.findRenderObject();
      _channel.invokeMethod("setDimensions",
          {"width": renderBox.size.width, "height": renderBox.size.height});
    }
    _channel.setMethodCallHandler(
      (MethodCall call) async {
        switch (call.method) {
          case scanMethodCall:
            if (call.arguments != null) {
              _scanUpdateController.sink.add(call.arguments.toString());
            }
        }
      },
    );
  }

  void flipCamera() {
    _channel.invokeMethod("flipCamera");
  }

  void toggleFlash() {
    _channel.invokeMethod("toggleFlash");
  }

  void pauseCamera() {
    _channel.invokeMethod("pauseCamera");
  }

  void resumeCamera() {
    _channel.invokeMethod("resumeCamera");
  }

  void dispose() {
    _scanUpdateController.close();
  }
}<|MERGE_RESOLUTION|>--- conflicted
+++ resolved
@@ -10,13 +10,9 @@
   const QRView({
     @required Key key,
     @required this.onQRViewCreated,
-<<<<<<< HEAD
     this.overlay,
   })  : assert(key != null),
-=======
-  })  : assert(key != null),
         assert(onQRViewCreated != null),
->>>>>>> 3d1f6c11
         super(key: key);
 
   final QRViewCreatedCallback onQRViewCreated;
@@ -106,15 +102,8 @@
 
   Stream<String> get scannedDataStream => _scanUpdateController.stream;
 
-<<<<<<< HEAD
-  MethodChannel _channel;
-
-  QRViewController._(int id, GlobalKey qrKey) {
-    _channel = MethodChannel('net.touchcapture.qr.flutterqr/qrview_$id');
-=======
   QRViewController._(int id, GlobalKey qrKey)
       : _channel = MethodChannel('net.touchcapture.qr.flutterqr/qrview_$id') {
->>>>>>> 3d1f6c11
     if (defaultTargetPlatform == TargetPlatform.iOS) {
       final RenderBox renderBox = qrKey.currentContext.findRenderObject();
       _channel.invokeMethod("setDimensions",
