--- conflicted
+++ resolved
@@ -192,22 +192,10 @@
           }
           break;
         case 'onPermissionSet':
-<<<<<<< HEAD
-          await getSystemFeatures(); // if we have no permission all features will not be avaible
-          if (call.arguments != null) {
-            _hasPermissions = call.arguments as bool;
+          if (call.arguments != null && call.arguments is bool) {
+            _hasPermissions = call.arguments;
             if (onPermissionSet != null) {
               onPermissionSet(this, _hasPermissions);
-=======
-          if (call.arguments != null && call.arguments is bool) {
-            if (call.arguments) {
-              _hasPermissions = true;
-            } else {
-              _hasPermissions = false;
-            }
-            if (onPermissionSet != null) {
-              onPermissionSet(this, call.arguments);
->>>>>>> d1c11733
             }
           }
           break;
