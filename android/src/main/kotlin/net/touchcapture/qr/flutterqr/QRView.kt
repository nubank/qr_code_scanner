--- conflicted
+++ resolved
@@ -30,26 +30,15 @@
     init {
         channel = MethodChannel(messenger, "net.touchcapture.qr.flutterqr/qrview_$id")
         channel.setMethodCallHandler(this)
-<<<<<<< HEAD
-        checkAndRequestPermission(null)
-        registrar.activity().application.registerActivityLifecycleCallbacks(object : Application.ActivityLifecycleCallbacks {
-            override fun onActivityPaused(p0: Activity) {
-                if (p0 == registrar.activity()) {
-=======
         Shared.activity?.application?.registerActivityLifecycleCallbacks(object : Application.ActivityLifecycleCallbacks {
             override fun onActivityPaused(p0: Activity) {
                 if (p0 == Shared.activity) {
->>>>>>> 78c9ebf7
                     barcodeView?.pause()
                 }
             }
 
             override fun onActivityResumed(p0: Activity) {
-<<<<<<< HEAD
-                if (p0 == registrar.activity()) {
-=======
                 if (p0 == Shared.activity) {
->>>>>>> 78c9ebf7
                     barcodeView?.resume()
                 }
             }
