//
//  QRView.swift
//  flutter_qr
//
//  Created by Julius Canute on 21/12/18.
//

import Foundation
import MTBBarcodeScanner

public class QRView:NSObject,FlutterPlatformView {
    @IBOutlet var previewView: UIView!
    var scanner: MTBBarcodeScanner?
    var registrar: FlutterPluginRegistrar
    var channel: FlutterMethodChannel
    
    public init(withFrame frame: CGRect, withRegistrar registrar: FlutterPluginRegistrar, withId id: Int64){
        self.registrar = registrar
        previewView = UIView(frame: frame)
        channel = FlutterMethodChannel(name: "net.touchcapture.qr.flutterqr/qrview_\(id)", binaryMessenger: registrar.messenger())
    }
    
    func isCameraAvailable(success: Bool) -> Void {
        if success {
            do {
                try scanner?.startScanning(resultBlock: { codes in
                    if let codes = codes {
                        for code in codes {
                            let stringValue = code.stringValue!
                            self.channel.invokeMethod("onRecognizeQR", arguments: stringValue)
                        }
                    }
                })
            } catch {
                NSLog("Unable to start scanning")
            }
        } else {
            UIAlertView(title: "Scanning Unavailable", message: "This app does not have permission to access the camera", delegate: nil, cancelButtonTitle: nil, otherButtonTitles: "Ok").show()
        }
    }
    
    public func view() -> UIView {
        channel.setMethodCallHandler({
            [weak self] (call: FlutterMethodCall, result: FlutterResult) -> Void in
            switch(call.method){
                case "setDimensions":
                    var arguments = call.arguments as! Dictionary<String, Double>
                    self?.setDimensions(width: arguments["width"] ?? 0,height: arguments["height"] ?? 0)
                case "flipCamera":
                    self?.flipCamera()
<<<<<<< HEAD
                case "toggleFlash":
                    self?.toggleFlash()
=======
                case "flipFlash":
                    self?.flipFlash()
>>>>>>> a223a7d5
                case "pauseCamera":
                    self?.pauseCamera()
                case "resumeCamera":
                    self?.resumeCamera()
                default:
                    result(FlutterMethodNotImplemented)
                    return
            }
        })
        return previewView
    }
    
    func setDimensions(width: Double, height: Double) -> Void {
       previewView.frame = CGRect(x: 0, y: 0, width: width, height: height)
       scanner = MTBBarcodeScanner(previewView: previewView)
       MTBBarcodeScanner.requestCameraPermission(success: isCameraAvailable)
    }
    
    func flipCamera(){
        if let sc: MTBBarcodeScanner = scanner {
            if sc.hasOppositeCamera() {
                sc.flipCamera()
            }
        }
    }
    
    func toggleFlash(){
        if let sc: MTBBarcodeScanner = scanner {
            if sc.hasTorch() {
                sc.toggleTorch()
            }
        }
    }
    
    func pauseCamera() {
        if let sc: MTBBarcodeScanner = scanner {
            if sc.isScanning() {
                sc.freezeCapture()
            }
        }
    }
    
    func resumeCamera() {
        if let sc: MTBBarcodeScanner = scanner {
            if !sc.isScanning() {
                sc.unfreezeCapture()
            }
        }
    }
}<|MERGE_RESOLUTION|>--- conflicted
+++ resolved
@@ -48,13 +48,8 @@
                     self?.setDimensions(width: arguments["width"] ?? 0,height: arguments["height"] ?? 0)
                 case "flipCamera":
                     self?.flipCamera()
-<<<<<<< HEAD
                 case "toggleFlash":
                     self?.toggleFlash()
-=======
-                case "flipFlash":
-                    self?.flipFlash()
->>>>>>> a223a7d5
                 case "pauseCamera":
                     self?.pauseCamera()
                 case "resumeCamera":
