--- conflicted
+++ resolved
@@ -55,12 +55,8 @@
                             }
 
                             guard let stringValue = code.stringValue else { continue }
-<<<<<<< HEAD
                             let result = ["code": stringValue, "type": typeString]
-                            self.channel.invokeMethod("onRecognizeQR", arguments: result)
-=======
-                            self?.channel.invokeMethod("onRecognizeQR", arguments: stringValue)
->>>>>>> 78c9ebf7
+                            self?.channel.invokeMethod("onRecognizeQR", arguments: result)
                         }
                     }
                 })
